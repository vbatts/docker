--- conflicted
+++ resolved
@@ -12,10 +12,7 @@
 	"github.com/docker/docker/archive"
 	"github.com/docker/docker/engine"
 	"github.com/docker/docker/pkg/log"
-<<<<<<< HEAD
-=======
 	"github.com/docker/docker/pkg/parsers"
->>>>>>> 8f55a8bf
 	"github.com/docker/docker/pkg/tarsum"
 	"github.com/docker/docker/registry"
 	"github.com/docker/docker/utils"
@@ -244,23 +241,6 @@
 		// XXX wait this requires having the TarSum of the layer.tar first
 		// skip this step for now. Just push the layer every time for this naive implementation
 		//shouldPush, err := r.PostV2ImageMountBlob(imageName, sumType, sum string, token []string)
-<<<<<<< HEAD
-		var manifestData map[string][]byte
-
-		// XXX unfortunately this goes from child to parent,
-		// but the list of blobs in the manifest is expected to go parent to child
-		localRepo := s.Repositories[localName]
-		imgList, tagsByImage, err := s.getImageList(localRepo, tag)
-		_ = tagsByImage // not yet ...
-		for _, imgID := range imgList {
-			img, err = s.graph.Get(imgID)
-			if err != nil {
-				return job.Error(err)
-			}
-			log.Debugf("SUCH IMAGE %#v", img)
-
-			arch, err := img.TarLayer()
-=======
 		var (
 			manifestData       map[string][]byte
 			imageName, tagName = parsers.ParseRepositoryTag(remoteName)
@@ -269,32 +249,17 @@
 		// but the list of blobs in the manifest is expected to go parent to child
 		for currentImg := img; currentImg != nil; currentImg, err = currentImg.GetParent() {
 			arch, err := currentImg.TarLayer()
->>>>>>> 8f55a8bf
 			if err != nil {
 				return job.Error(err)
 			}
 			tsRdr := &tarsum.TarSum{Reader: arch, DisableCompression: false}
-<<<<<<< HEAD
-			log.Debugf("SUCH PUSH ID %s", img.ID)
-			serverChecksum, err := r.PostV2ImageBlob(remoteName, "tarsum+sha256", tsRdr, nil)
-=======
 			log.Debugf("SUCH PUSH ID %s", currentImg.ID)
 			serverChecksum, err := r.PostV2ImageBlob(imageName, "tarsum+sha256", tsRdr, nil)
->>>>>>> 8f55a8bf
 			if err != nil {
 				return job.Error(err)
 			}
 			localChecksum := tsRdr.Sum(nil)
 			if serverChecksum != localChecksum {
-<<<<<<< HEAD
-				return job.Error(fmt.Errorf("%q: failed checksum comparison. serverChecksum: %q, localChecksum: %q", remoteName, serverChecksum, localChecksum))
-			}
-
-			// So dumb. This should be a call to the image.Image RawJson()
-			manifestData[localChecksum], err = ioutil.ReadFile(path.Join(s.graph.Root, imgID, "json"))
-			if err != nil {
-				return job.Error(fmt.Errorf("Cannot retrieve the path for {%s}: %s", imgID, err))
-=======
 				return job.Error(fmt.Errorf("%q: failed checksum comparison. serverChecksum: %q, localChecksum: %q", imageName, serverChecksum, localChecksum))
 			}
 			manifestData[localChecksum], err = currentImg.RawJson()
@@ -305,7 +270,6 @@
 			currentImg, err = currentImg.GetParent()
 			if err != nil {
 				return job.Error(err)
->>>>>>> 8f55a8bf
 			}
 		}
 
@@ -334,13 +298,8 @@
 		}
 
 		// Next, push the manifest
-<<<<<<< HEAD
-		log.Debugf("SUCH MANIFEST %s:%s -- %s", localName, tag, manifestBuf)
-		err = r.PutV2ImageManifest(localName, tag, bytes.NewReader(manifestBuf), nil)
-=======
 		log.Debugf("SUCH MANIFEST %s:%s -- %s", localName, tagName, manifestBuf)
 		err = r.PutV2ImageManifest(localName, tagName, bytes.NewReader(manifestBuf), nil)
->>>>>>> 8f55a8bf
 		if err != nil {
 			return job.Error(err)
 		}
