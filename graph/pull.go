--- conflicted
+++ resolved
@@ -78,8 +78,6 @@
 	}
 	if endpoint.Version == registry.APIVersion2 {
 		log.Debugf("SUCH WHOOP WHOOP")
-<<<<<<< HEAD
-=======
 
 		manifestBytes, err := r.GetV2ImageManifest(remoteName, tag, nil)
 		if err != nil {
@@ -108,7 +106,6 @@
 
 		log.Debugf("%#v", manifest["history"])
 
->>>>>>> 23ec2ea1
 		return engine.StatusOK // return from this pull, so we don't do a v1 pull
 	}
 
